--- conflicted
+++ resolved
@@ -183,13 +183,10 @@
 
 stirling_collateral = [
     "//src/stirling/binaries:stirling_ctrl",
-<<<<<<< HEAD
     "//src/stirling/binaries:stirling_profiler",
     "//src/stirling/binaries:stirling_wrapper_core",
     "//src/stirling/binaries:stirling_dt",
-=======
     "//src/stirling/source_connectors/perf_profiler/java/px_jattach:px_jattach",
->>>>>>> b94c0ae7
     # TODO(jps): Find a way to package the agent lib .so files w/ Stirling vs. PEM image.
     "//src/stirling/source_connectors/perf_profiler/java/agent:musl",
     "//src/stirling/source_connectors/perf_profiler/java/agent:glibc",
